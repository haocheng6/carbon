<<<<<<< HEAD
.bx-btn--primary, .bx-btn--secondary, .bx-btn--close, .content-link {
  font-family: HelveticaNeue, Helvetica Neue, Helvetica, sans-serif; }

.bx-btn--primary, .bx-btn--secondary, .bx-btn--close, .content-link {
=======
.btn--primary, .btn--secondary, .btn--tertiary, .btn--close, .btn--danger, .btn--warning {
  font-family: HelveticaNeue, Helvetica Neue, Helvetica, sans-serif; }

.btn--primary, .btn--secondary, .btn--tertiary, .btn--close, .btn--danger, .btn--warning {
>>>>>>> a4cab91b
  font-weight: 700; }

.btn--primary, .btn--secondary, .btn--tertiary, .btn--close, .btn--danger, .btn--warning {
  -webkit-font-smoothing: antialiased;
  -moz-osx-font-smoothing: grayscale; }

.btn--primary {
  border: 4px solid #00a391;
  cursor: pointer;
  display: inline-block;
  font-size: 1.125rem;
  letter-spacing: 1px;
  margin: 1em 0;
  min-height: 2.75em;
  min-width: 9.375em;
  padding: 0.5em 1em;
  text-decoration: none;
  text-transform: uppercase;
  background-color: #00a391;
  color: #fff; }
  .btn--primary:disabled {
    cursor: not-allowed;
    opacity: .5; }

.btn--secondary {
  border: 4px solid #5596e6;
  cursor: pointer;
  display: inline-block;
  font-size: 1.125rem;
  letter-spacing: 1px;
  margin: 1em 0;
  min-height: 2.75em;
  min-width: 9.375em;
  padding: 0.5em 1em;
  text-decoration: none;
  text-transform: uppercase;
  background-color: transparent;
  color: #5596e6;
  -webkit-transition: background-color ease-out 0.15s, color ease-out 0.15s;
     -moz-transition: background-color ease-out 0.15s, color ease-out 0.15s;
       -o-transition: background-color ease-out 0.15s, color ease-out 0.15s;
          transition: background-color ease-out 0.15s, color ease-out 0.15s; }
  .btn--secondary:disabled {
    cursor: not-allowed;
    opacity: .5; }
  .btn--secondary:hover,
  .btn--secondary:focus {
    background-color: #5596e6;
    color: #fff; }

.btn--tertiary {
  border: 4px solid #94A3AB;
  cursor: pointer;
  display: inline-block;
  font-size: 1.125rem;
  letter-spacing: 1px;
  margin: 1em 0;
  min-height: 2.75em;
  min-width: 9.375em;
  padding: 0.5em 1em;
  text-decoration: none;
  text-transform: uppercase;
  background-color: transparent;
  color: #94A3AB;
  -webkit-transition: background-color ease-out 0.15s, color ease-out 0.15s;
     -moz-transition: background-color ease-out 0.15s, color ease-out 0.15s;
       -o-transition: background-color ease-out 0.15s, color ease-out 0.15s;
          transition: background-color ease-out 0.15s, color ease-out 0.15s; }
  .btn--tertiary:disabled {
    cursor: not-allowed;
    opacity: .5; }
  .btn--tertiary:hover,
  .btn--tertiary:focus {
    background-color: #94A3AB;
    color: #fff; }

.btn--close {
  border: 4px solid #6d7777;
  cursor: pointer;
  display: inline-block;
  font-size: 1.125rem;
  letter-spacing: 1px;
  margin: 1em 0;
  min-height: 2.75em;
  min-width: 9.375em;
  padding: 0.5em 1em;
  text-decoration: none;
  text-transform: uppercase;
  background-color: #6d7777;
  color: #fff; }
  .btn--close:disabled {
    cursor: not-allowed;
    opacity: .5; }

.btn--danger {
  border: 4px solid #e71d32;
  cursor: pointer;
  display: inline-block;
  font-size: 1.125rem;
  letter-spacing: 1px;
  margin: 1em 0;
  min-height: 2.75em;
  min-width: 9.375em;
  padding: 0.5em 1em;
  text-decoration: none;
  text-transform: uppercase;
  background-color: #e71d32;
  color: #fff; }
  .btn--danger:disabled {
    cursor: not-allowed;
    opacity: .5; }

.btn--warning {
  border: 4px solid #fdd600;
  cursor: pointer;
  display: inline-block;
  font-size: 1.125rem;
  letter-spacing: 1px;
  margin: 1em 0;
  min-height: 2.75em;
  min-width: 9.375em;
  padding: 0.5em 1em;
  text-decoration: none;
  text-transform: uppercase;
  background-color: #fdd600;
  color: #000; }
  .btn--warning:disabled {
    cursor: not-allowed;
<<<<<<< HEAD
    opacity: 0.5; }

.content-link, .content-link:active,
.content-link:hover {
  -webkit-transition: color, 0.2s, ease-out;
     -moz-transition: color, 0.2s, ease-out;
       -o-transition: color, 0.2s, ease-out;
          transition: color, 0.2s, ease-out; }

.content-link {
  line-height: 24px;
  text-decoration: underline; }
  .content-link,
  .content-link:visited {
    color: #5596e6; }
  .content-link:active,
  .content-link:hover {
    color: #6d7777; }
=======
    opacity: .5; }
>>>>>>> a4cab91b
<|MERGE_RESOLUTION|>--- conflicted
+++ resolved
@@ -1,14 +1,7 @@
-<<<<<<< HEAD
-.bx-btn--primary, .bx-btn--secondary, .bx-btn--close, .content-link {
+.btn--primary, .btn--secondary, .btn--tertiary, .btn--close, .btn--danger, .btn--warning, .content-link {
   font-family: HelveticaNeue, Helvetica Neue, Helvetica, sans-serif; }
 
-.bx-btn--primary, .bx-btn--secondary, .bx-btn--close, .content-link {
-=======
-.btn--primary, .btn--secondary, .btn--tertiary, .btn--close, .btn--danger, .btn--warning {
-  font-family: HelveticaNeue, Helvetica Neue, Helvetica, sans-serif; }
-
-.btn--primary, .btn--secondary, .btn--tertiary, .btn--close, .btn--danger, .btn--warning {
->>>>>>> a4cab91b
+.btn--primary, .btn--secondary, .btn--tertiary, .btn--close, .btn--danger, .btn--warning, .content-link {
   font-weight: 700; }
 
 .btn--primary, .btn--secondary, .btn--tertiary, .btn--close, .btn--danger, .btn--warning {
@@ -137,8 +130,7 @@
   color: #000; }
   .btn--warning:disabled {
     cursor: not-allowed;
-<<<<<<< HEAD
-    opacity: 0.5; }
+    opacity: .5; }
 
 .content-link, .content-link:active,
 .content-link:hover {
@@ -155,7 +147,4 @@
     color: #5596e6; }
   .content-link:active,
   .content-link:hover {
-    color: #6d7777; }
-=======
-    opacity: .5; }
->>>>>>> a4cab91b
+    color: #6d7777; }